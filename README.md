<<<<<<< HEAD
=======
# Project was moved

Head over to https://gitlab.com/ndgnuh/dsrecords
>>>>>>> 9e0639a5

# Dead Simple Records


Easy to hack and dead simple RecordIO-like data storing. Inspired by MXNet's RecordIO and Protobuf.

- [Documentations](https://ndgnuh.gitlab.io/dsrecords/)

## (planned) features

- [x] Binary-based data format with index file
- [x] Easy custom serialization schemes
- [x] Common serialization schemes (more TBA)
- [x] Documentation
- [x] Append, update, delete data sample
- [ ] Pack/unpack form
- [ ] Schema serialization

## Quick start
See the overview section in the [documentations](https://ndgnuh.gitlab.io/dsrecords/).

Also, check out [this notebook](https://github.com/ndgnuh/ezrecords/blob/master/Examples.ipynb) for a quick example, this notebook has not been updated in a while though.

## How does it work?

#### Saving

1. Open an empty file, this is the data file.
2. Take whatever data you got, serialize it in a way (for example, write to PNG buffer)
3. Write the serialized data to the said file buffer, store the offset and size of the data
4. Repeat until all data are written
5. Write all the offsets and sizes to another file (index file)

#### Loading

1. Load the data file and the index file.
2. When given an index, use the index file to get the offset and size of the data.
3. Seek the file pointer to the offset, read the exact size and deserialize the data.

## Prebuilt format


## Customized serialization format<|MERGE_RESOLUTION|>--- conflicted
+++ resolved
@@ -1,10 +1,3 @@
-<<<<<<< HEAD
-=======
-# Project was moved
-
-Head over to https://gitlab.com/ndgnuh/dsrecords
->>>>>>> 9e0639a5
-
 # Dead Simple Records
 
 
